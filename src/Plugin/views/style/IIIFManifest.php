<?php

namespace Drupal\islandora_iiif\Plugin\views\style;

use Drupal\media\Entity\Media;
use Drupal\node\Entity\Node;
use Drupal\views\Plugin\views\style\StylePluginBase;
use Drupal\Core\Form\FormStateInterface;
use Drupal\Core\Messenger\MessengerInterface;
use Drupal\views\ResultRow;
use Symfony\Component\DependencyInjection\ContainerInterface;
use Symfony\Component\Serializer\SerializerInterface;
use Symfony\Component\HttpFoundation\Request;
use Drupal\Core\Config\ImmutableConfig;
use Drupal\Core\File\FileSystemInterface;
use GuzzleHttp\Client;
use GuzzleHttp\Exception\ClientException;
use GuzzleHttp\Exception\ConnectException;
use GuzzleHttp\Exception\ServerException;

/**
 * Provide serializer format for IIIF Manifest.
 *
 * @ingroup views_style_plugins
 *
 * @ViewsStyle(
 *   id = "iiif_manifest",
 *   title = @Translation("IIIF Manifest"),
 *   help = @Translation("Display images as an IIIF Manifest."),
 *   display_types = {"data"}
 * )
 */
class IIIFManifest extends StylePluginBase {

  /**
   * {@inheritdoc}
   */
  protected $usesRowPlugin = TRUE;

  /**
   * {@inheritdoc}
   */
  protected $usesGrouping = FALSE;

  /**
   * The allowed formats for this serializer. Default to only JSON.
   *
   * @var array
   */
  protected $formats = ['json'];

  /**
   * The serializer which serializes the views result.
   *
   * @var \Symfony\Component\Serializer\SerializerInterface
   */
  protected $serializer;

  /**
   * The request service.
   *
   * @var \Symfony\Component\HttpFoundation\Request
   */
  protected $request;

  /**
   * This module's config.
   *
   * @var \Drupal\Core\Config\ImmutableConfig
   */
  protected $iiifConfig;

  /**
   * The Drupal Filesystem.
   *
   * @var \Drupal\Core\File\FileSystemInterface
   */
  protected $fileSystem;

  /**
   * The messenger.
   *
   * @var \Drupal\Core\Messenger\MessengerInterface
   */
  protected $messenger;

  /**
   * The HTTP client.
   *
   * @var \GuzzleHttp\Client
   */
  protected $httpClient;

  /**
   * {@inheritdoc}
   */
  public function __construct(array $configuration, $plugin_id, $plugin_definition, SerializerInterface $serializer, Request $request, ImmutableConfig $iiif_config, FileSystemInterface $file_system, Client $http_client, MessengerInterface $messenger) {
    parent::__construct($configuration, $plugin_id, $plugin_definition);

    $this->serializer = $serializer;
    $this->request = $request;
    $this->iiifConfig = $iiif_config;
    $this->fileSystem = $file_system;
    $this->httpClient = $http_client;
    $this->messenger = $messenger;
  }

  /**
   * {@inheritdoc}
   */
  public static function create(ContainerInterface $container, array $configuration, $plugin_id, $plugin_definition) {
    return new static(
      $configuration,
      $plugin_id,
      $plugin_definition,
      $container->get('serializer'),
      $container->get('request_stack')->getCurrentRequest(),
      $container->get('config.factory')->get('islandora_iiif.settings'),
      $container->get('file_system'),
      $container->get('http_client'),
      $container->get('messenger')
    );
  }

  /**
   * {@inheritdoc}
   */
  public function render() {
    $json = [];
    $iiif_address = $this->iiifConfig->get('iiif_server');
    $search_url = $this->iiifConfig->get('search_api_url');

    // Get the current URL being requested.
    $request_url = $this->request->getSchemeAndHttpHost() . $this->request->getRequestUri();
    // Strip off the last URI component to get the base ID of the URL.
    // @todo assumming the view is a path like /node/1/manifest.json
    $url_components = explode('/', $request_url);
    array_pop($url_components);
    $iiif_base_id = implode('/', $url_components);

    // get the manifet id form field_manifest_id
    $nid = $url_components[array_key_last($url_components)];
    $node = \Drupal\node\Entity\Node::load($nid);
    $manifest_id = $node->get('field_manifest_id')->getString();
    if (!is_null($iiif_address) && !empty($iiif_address)) {
<<<<<<< HEAD
      // Get the current URL being requested.
      $request_url = $this->request->getSchemeAndHttpHost() . $this->request->getRequestUri();
      // Strip off the last URI component to get the base ID of the URL.
      // @todo assumming the view is a path like /node/1/manifest.json
      $url_components = explode('/', $request_url);
      array_pop($url_components);
      $iiif_base_id = implode('/', $url_components);

      // Get title of the work.
      $url_segments = explode("/", $iiif_base_id);
      $nid = end($url_segments);

      if (is_numeric($nid)) {
        $entity_type = $url_segments[count($url_segments) - 2];
        if ($entity_type === "node") {
          $node = Node::load($nid);
          $title = $node->getTitle();
        }
        elseif ($entity_type === "media") {
          $node = Media::load($nid);
          $title = $node->getName();
        }
      }

=======
>>>>>>> 579a477e
      // @see https://iiif.io/api/presentation/2.1/#manifest
      $json += [
        '@type' => 'sc:Manifest',
        '@id' => $request_url,
        // If the View has a title, set the View title as the manifest label.
        'label' => $title ?? 'IIIF Manifest',
        '@context' => 'http://iiif.io/api/presentation/2/context.json',
      ];
      if (!is_null($manifest_id) && !empty($manifest_id)) {
        $search_id = str_replace("[manifest_id]", $manifest_id, $search_url);
        $json += [
          "service" => [ 
            "profile" => "http://iiif.io/api/search/0/search",
            "@id" => $search_id,
            "@context" => "http://iiif.io/api/search/0/context.json"
          ],
        ];
      }
      $json += [
        // @see https://iiif.io/api/presentation/2.1/#sequence
        'sequences' => [
          [
            '@context' => 'http://iiif.io/api/presentation/2/context.json',
            '@id' => $iiif_base_id . '/sequence/normal',
            '@type' => 'sc:Sequence',
          ],
        ],
      ];
      // For each row in the View result.
      foreach ($this->view->result as $row) {
        // Add the IIIF URL to the image to print out as JSON.
        $canvases = $this->getTileSourceFromRow($row, $iiif_address, $iiif_base_id);
        foreach ($canvases as $tile_source) {
          $json['sequences'][0]['canvases'][] = $tile_source;
        }
      }
    }
    unset($this->view->row_index);

    $content_type = 'json';

    return $this->serializer->serialize($json, $content_type, ['views_style_plugin' => $this]);
  }

  /**
   * Render array from views result row.
   *
   * @param \Drupal\views\ResultRow $row
   *   Result row.
   * @param string $iiif_address
   *   The URL to the IIIF server endpoint.
   * @param string $iiif_base_id
   *   The URL for the request, minus the last part of the URL,
   *   which is likely "manifest".
   *
   * @return array
   *   List of IIIF URLs to display in the Openseadragon viewer.
   */
  protected function getTileSourceFromRow(ResultRow $row, $iiif_address, $iiif_base_id) {
    $canvases = [];
    foreach ($this->options['iiif_tile_field'] as $iiif_tile_field) {
      $viewsField = $this->view->field[$iiif_tile_field];
      $entity = $viewsField->getEntity($row);

      if (isset($entity->{$viewsField->definition['field_name']})) {

        /** @var \Drupal\Core\Field\FieldItemListInterface $images */
        $images = $entity->{$viewsField->definition['field_name']};
        foreach ($images as $image) {
          // Create the IIIF URL for this file
          // Visiting $iiif_url will resolve to the info.json for the image.
          $file_url = $image->entity->createFileUrl(FALSE);
          $mime_type = $image->entity->getMimeType();
          $iiif_url = rtrim($iiif_address, '/') . '/' . urlencode($file_url);

          // Create the necessary ID's for the canvas and annotation.
          $canvas_id = $iiif_base_id . '/canvas/' . $entity->id();
          $annotation_id = $iiif_base_id . '/annotation/' . $entity->id();

          // Try to fetch the IIIF metadata for the image.
          try {
            $info_json = $this->httpClient->get($iiif_url)->getBody();
            $resource = json_decode($info_json, TRUE);
            $width = $resource['width'];
            $height = $resource['height'];
          }
          catch (ClientException | ServerException | ConnectException $e) {
            // If we couldn't get the info.json from IIIF
            // try seeing if we can get it from Drupal.
            if (empty($width) || empty($height)) {
              // Get the image properties so we know the image width/height.
              $properties = $image->getProperties();
              $width = $properties['width'] ?? 0;
              $height = $properties['height'] ?? 0;

              // If this is a TIFF AND we don't know the width/height
              // see if we can get the image size via PHP's core function.
              if ($mime_type === 'image/tiff' && !$width || !$height) {
                $uri = $image->entity->getFileUri();
                $path = $this->fileSystem->realpath($uri);
                $image_size = getimagesize($path);
                if ($image_size) {
                  $width = $image_size[0];
                  $height = $image_size[1];
                }
              }
            }
          }

          $canvases[] = [
            // @see https://iiif.io/api/presentation/2.1/#canvas
            '@id' => $canvas_id,
            '@type' => 'sc:Canvas',
            'label' => $image->entity->label(),
            'height' => $height,
            'width' => $width,
            // @see https://iiif.io/api/presentation/2.1/#image-resources
            'images' => [
              [
                '@id' => $annotation_id,
                "@type" => "oa:Annotation",
                'motivation' => 'sc:painting',
                'resource' => [
                  '@id' => $iiif_url . '/full/full/0/default.jpg',
                  "@type" => "dctypes:Image",
                  'format' => $mime_type,
                  'height' => $height,
                  'width' => $width,
                  'service' => [
                    '@id' => $iiif_url,
                    '@context' => 'http://iiif.io/api/image/2/context.json',
                    'profile' => 'http://iiif.io/api/image/2/profiles/level2.json',
                  ],
                ],
                'on' => $canvas_id,
              ],
            ],
          ];
        }
      }
    }

    return $canvases;
  }

  /**
   * {@inheritdoc}
   */
  protected function defineOptions() {
    $options = parent::defineOptions();

    $options['iiif_tile_field'] = ['default' => ''];

    return $options;
  }

  /**
   * {@inheritdoc}
   */
  public function buildOptionsForm(&$form, FormStateInterface $form_state) {
    parent::buildOptionsForm($form, $form_state);

    $field_options = [];

    $fields = $this->displayHandler->getHandlers('field');
    $islandora_default_file_fields = [
      'field_media_file',
      'field_media_image',
    ];
    $file_views_field_formatters = [
      // Image formatters.
      'image', 'image_url',
      // File formatters.
      'file_default', 'file_url_plain',
    ];
    /** @var \Drupal\views\Plugin\views\field\FieldPluginBase[] $fields */
    foreach ($fields as $field_name => $field) {
      // If this is a known Islandora file/image field
      // OR it is another/custom field add it as an available option.
      // @todo find better way to identify file fields
      // Currently $field->options['type'] is storing the "formatter" of the
      // file/image so there are a lot of possibilities.
      // The default formatters are 'image' and 'file_default'
      // so this approach should catch most...
      if (in_array($field_name, $islandora_default_file_fields) ||
        (!empty($field->options['type']) && in_array($field->options['type'], $file_views_field_formatters))) {
        $field_options[$field_name] = $field->adminLabel();
      }
    }

    // If no fields to choose from, add an error message indicating such.
    if (count($field_options) == 0) {
      $this->messenger->addMessage($this->t('No image or file fields were found in the View.
        You will need to add a field to this View'), 'error');
    }

    $form['iiif_tile_field'] = [
      '#title' => $this->t('Tile source field(s)'),
      '#type' => 'checkboxes',
      '#default_value' => $this->options['iiif_tile_field'],
      '#description' => $this->t("The source of image for each entity."),
      '#options' => $field_options,
      // Only make the form element required if
      // we have more than one option to choose from
      // otherwise could lock up the form when setting up a View.
      '#required' => count($field_options) > 0,
    ];
  }

  /**
   * Returns an array of format options.
   *
   * @return string[]
   *   An array of the allowed serializer formats. In this case just JSON.
   */
  public function getFormats() {
    return ['json' => 'json'];
  }

}<|MERGE_RESOLUTION|>--- conflicted
+++ resolved
@@ -143,7 +143,6 @@
     $node = \Drupal\node\Entity\Node::load($nid);
     $manifest_id = $node->get('field_manifest_id')->getString();
     if (!is_null($iiif_address) && !empty($iiif_address)) {
-<<<<<<< HEAD
       // Get the current URL being requested.
       $request_url = $this->request->getSchemeAndHttpHost() . $this->request->getRequestUri();
       // Strip off the last URI component to get the base ID of the URL.
@@ -168,8 +167,6 @@
         }
       }
 
-=======
->>>>>>> 579a477e
       // @see https://iiif.io/api/presentation/2.1/#manifest
       $json += [
         '@type' => 'sc:Manifest',
